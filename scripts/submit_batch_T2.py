#! /usr/bin/env python

import os
import sys
import optparse

usage = "usage: To be run from DijetRootTreeAnalyzer/ :  python scripts/submit_batch_T2.py -i directory_containing_lists_to_run -o output_directory"

parser = optparse.OptionParser("submitAllGJetsID.py")
parser.add_option('-q', '--queue',       action='store',     dest='queue',       
                  help='run in batch in queue specified as option (default -q cmslong)', 
                  default='cmslong',
                  metavar="QUEUE")

parser.add_option("-i", "--input", dest="input",
                  help="directory containing the lists of samples to be analyzed",
                  )

parser.add_option("-o", "--output", dest="output",
                  help="the directory OUTDIR contains the output of the program",
                  metavar="OUTDIR")

parser.add_option("-m", "--match", dest="match",
                  help="run only the samples containing this string in the name",
                  default="")

parser.add_option('-I', '--interactive',      
                  action='store_true',
                  dest='interactive',      
                  help='run the jobs interactively, 2 jobs at a time',
                  default=False)


(opt, args) = parser.parse_args()
################################################

os.system("mkdir -p batch")
pwd = os.environ['PWD']

if not opt.match:
    print opt.input
    os.system("ls "+opt.input+" > config/lists_to_run.txt")
    os.system("cat config/lists_to_run.txt")
else:
    os.system("ls "+opt.input+" | grep "+opt.match+"  > config/lists_to_run.txt")

ins = open("config/lists_to_run.txt", "r") 
for line in  ins:
    sample = os.path.splitext(line)[0]
    print ("process %s" % sample)
    line = line.rstrip('\n')
    sample = sample.rstrip('\n')

    command = "./main "+opt.input+"/"+line+" config/cutFile_mainDijetSelection.txt dijets/events "+opt.output+"/rootfile_"+sample+" "+opt.output+"/cutEfficiencyFile_"+sample
    print "submit "+command
    print ""
    
    logfile = "logfile_"+sample+".log"
    outputname = "batch/submit_"+sample+".src"
    outputfile = open(outputname,'w')
    outputfile.write('#!/bin/bash\n')
<<<<<<< HEAD
    #outputfile.write('export SCRAM_ARCH=slc6_amd64_gcc481\n')
=======
>>>>>>> 47ba2959
    outputfile.write('export SCRAM_ARCH=slc6_amd64_gcc491\n')
    outputfile.write('cd '+pwd+' \n')
    outputfile.write('eval `scramv1 runtime -sh`\n')
    outputfile.write(command+"\n")
    print outputname 
    if opt.interactive==False:
        os.system("bsub -q "+opt.queue+" -o batch/"+logfile+" source "+pwd+"/"+outputname)
    else:
        print logfile
        if imc==0: os.system(command+" >&! "+logfile+"&")
        else: os.system(command+" >&! "+logfile)
                
          <|MERGE_RESOLUTION|>--- conflicted
+++ resolved
@@ -59,10 +59,7 @@
     outputname = "batch/submit_"+sample+".src"
     outputfile = open(outputname,'w')
     outputfile.write('#!/bin/bash\n')
-<<<<<<< HEAD
     #outputfile.write('export SCRAM_ARCH=slc6_amd64_gcc481\n')
-=======
->>>>>>> 47ba2959
     outputfile.write('export SCRAM_ARCH=slc6_amd64_gcc491\n')
     outputfile.write('cd '+pwd+' \n')
     outputfile.write('eval `scramv1 runtime -sh`\n')
