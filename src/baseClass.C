--- conflicted
+++ resolved
@@ -157,42 +157,7 @@
 	  NBeforeSkim = getGlobalInfoNstart(pName);
 	  NBeforeSkim_ = NBeforeSkim_ + NBeforeSkim;
 	  STDOUT("Initial number of events: NBeforeSkim, NBeforeSkim_ = "<<NBeforeSkim<<", "<<NBeforeSkim_);
-<<<<<<< HEAD
-
-	  /*
-	  //giulia test to count processed events
-	  TFile *f = TFile::Open(pName);
-
-	  string s0prefix = treeName_->substr(0, treeName_->find("/"));
-	  string histoCountName = "/TriggerPass";	  
-	  string s0 = s0prefix + histoCountName;
-
-	  TriggerPass = (TH1F*)f->Get(s0.c_str());  
-	  if(f) STDOUT("file exists!");
-	  if(TriggerPass){
-	    STDOUT("object exists");
-	  }
-	  else{
-	    STDOUT("ERROR: object doesn't exist!!"); 
-	  }
-	  TriggerPass->Print();
-	  TriggerPass->SetName("TriggerPass");
-	  if(count_line == 1) {
-	    STDOUT("sono nell'if" << endl);
-	    TriggerPass_sum = (TH1F*)TriggerPass->Clone("TriggerPass_sum");
-	  }
-	  else 
-	    TriggerPass_sum->Add(TriggerPass);
-
-	  STDOUT( "processed events file " << count_line <<": " << TriggerPass->GetBinContent(1) << endl);
-	  */
-	}
-      STDOUT("###############################################");
-      //      STDOUT("total processed events: " << TriggerPass_sum->GetBinContent(1) << endl);
-      //end giulia test
-=======
-	}
->>>>>>> 7483faf2
+	}
 
       tree_ = chain;
       int entries = chain->GetEntries();
@@ -200,10 +165,6 @@
       STDOUT("baseClass::readInputList: Finished reading list: " << *inputList_ );
   
       return 1;
-<<<<<<< HEAD
-      //      return TriggerPass_sum->GetBinContent(1);
-=======
->>>>>>> 7483faf2
     }
   else
     {
@@ -1359,55 +1320,23 @@
   int NBeforeSkim = 0;
   STDOUT(pName<<"  "<< NBeforeSkim);
   TFile *f = TFile::Open(pName);
-<<<<<<< HEAD
-  string s1 = "DijetFilter/EventCount/EventCounter";
-  string s2 = "dijetscouting/TriggerPass";  
-  TH1I* hCount1 = (TH1I*)f->Get(s1.c_str());
-  TH1I* hCount2 = (TH1I*)f->Get(s2.c_str());
-  if( !hCount2 ){
-    if( !hCount1 ){
-=======
   TH1I* hCount1 = (TH1I*)f->Get(histoCountNstart1.c_str());
   TH1I* hCount2 = (TH1I*)f->Get(histoCountNstart2.c_str());
   TH1I* hCount3 = (TH1I*)f->Get(histoCountNstart3.c_str());
   if( !hCount1 && !hCount2 && !hCount3 )
     {
->>>>>>> 7483faf2
       STDOUT("Skim filter histogram(s) not found. Will assume skim was not made for ALL files.");
       skimWasMade_ = false;
       return NBeforeSkim;
-    }else {
-      NBeforeSkim = (int)hCount1->GetBinContent(1);
-    }
-  }else{
-    NBeforeSkim = (int)hCount2->GetBinContent(1);
-  }  
-  
-    /*
-  if( !hCount2 && !hCount1 ){
-    STDOUT("Skim filter histogram(s) not found. Will assume skim was not made for ALL files.");
-    skimWasMade_ = false;
-    return NBeforeSkim;
-  }
-  
-  if( hCount1 ) NBeforeSkim = (int)hCount1->GetBinContent(1);
-  if( hCount2 ) NBeforeSkim = (int)hCount2->GetBinContent(1);
-    */
-  STDOUT(pName<<"  "<< NBeforeSkim);
-  
-
-<<<<<<< HEAD
-=======
+    }
+
   if (hCount1) NBeforeSkim = (int)hCount1->GetBinContent(1);
   else if (hCount2) NBeforeSkim = (int)hCount2->GetBinContent(1);
   else if (hCount3) NBeforeSkim = (int)hCount3->GetBinContent(1);
 
   STDOUT(pName<<"  "<< NBeforeSkim);
   f->Close();
->>>>>>> 7483faf2
-
-f->Close();
-  
+
   return NBeforeSkim;
 }
 
@@ -1625,11 +1554,6 @@
   skim_file_->cd("DijetFilter/EventCount");
   int nEntRoottuple = fChain->GetEntriesFast();
   int nEntTot = (skimWasMade_ ? NBeforeSkim_ : nEntRoottuple );
-<<<<<<< HEAD
-  // int processedEvents = readInputList();
-  int processedEvents = NBeforeSkim_;
-=======
->>>>>>> 7483faf2
   skim_file_->cd("DijetFilter/EventCount");
   hCount_->SetBinContent(1,nEntTot);
   hCount_->SetBinContent(2,nEntRoottuple);
@@ -1671,11 +1595,6 @@
   reduced_skim_file_->cd("DijetFilter/EventCount");
   int nEntRoottuple = fChain->GetEntriesFast();
   int nEntTot = (skimWasMade_ ? NBeforeSkim_ : nEntRoottuple );
-<<<<<<< HEAD
-  // int processedEvents = readInputList();
-  int processedEvents = NBeforeSkim_;
-=======
->>>>>>> 7483faf2
   reduced_skim_file_->cd("DijetFilter/EventCount");
   hReducedCount_->SetBinContent(1,nEntTot);
   hReducedCount_->SetBinContent(2,nEntRoottuple);
